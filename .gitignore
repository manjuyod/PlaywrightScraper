# Python
__pycache__/
*.pyc
*.pyo
*.pyd
.Python

# Virtual Environment
env/
venv/
.venv/

# Config files with secrets
<<<<<<< HEAD
# config/students.*
=======
>>>>>>> 187479d9
config/students.*

# Logs
logs/
*.log

# Local configs
sheet_mod_grades.json

# Other
output/
captcha.png
gilbert_parent_portal.html
*.jsonl

# IDE / Editor
.idea/
.vscode/
*.swp
*.swo

# OS-specific
.DS_Store
Thumbs.db<|MERGE_RESOLUTION|>--- conflicted
+++ resolved
@@ -11,10 +11,6 @@
 .venv/
 
 # Config files with secrets
-<<<<<<< HEAD
-# config/students.*
-=======
->>>>>>> 187479d9
 config/students.*
 
 # Logs
