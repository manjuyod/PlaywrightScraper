# scraper/portals/__init__.py
from typing import Callable, Dict, Type
from .base import PortalEngine

_REGISTRY: Dict[str, Type[PortalEngine]] = {}

def register_portal(key: str) -> Callable[[Type[PortalEngine]], Type[PortalEngine]]:
    """Class decorator to auto-register a portal engine."""
    def decorator(cls: Type[PortalEngine]) -> Type[PortalEngine]:
        _REGISTRY[key.lower()] = cls
        return cls
    return decorator

def get_portal(key: str) -> Type[PortalEngine]:
    try:
        return _REGISTRY[key.lower()]
    except KeyError:  # nicer error than raw KeyError
        raise ValueError(f"No portal engine registered for '{key}'") from None

class LoginError(Exception):
    pass
# Import engines so they register.
<<<<<<< HEAD
from . import (classlink_newport, gps, infinite_campus_parent_alac,
               infinite_campus_parent_ccsd, infinite_campus_parent_gilbert,
               infinite_campus_student_ccsd, infinite_campus_student_chandler,
               microsoft_benjamin_franklin, parentvue_husd,
               powerschool_lts_parent, studentvue_husd, aeries_losal)
=======
from . import infinite_campus_student_ccsd, infinite_campus_parent_ccsd, infinite_campus_parent_gilbert, infinite_campus_parent_alac, infinite_campus_student_somerset, parentvue_husd, powerschool_lts_parent, studentvue_husd, infinite_campus_student_chandler, gps, microsoft_benjamin_franklin, infinite_campus_student_coral, infinite_campus_student_henderson, bghs_blackbaud, infinite_campus_parent_somerset, infinite_campus_student_pinecrest
>>>>>>> c7baacbb
<|MERGE_RESOLUTION|>--- conflicted
+++ resolved
@@ -20,12 +20,11 @@
 class LoginError(Exception):
     pass
 # Import engines so they register.
-<<<<<<< HEAD
 from . import (classlink_newport, gps, infinite_campus_parent_alac,
                infinite_campus_parent_ccsd, infinite_campus_parent_gilbert,
                infinite_campus_student_ccsd, infinite_campus_student_chandler,
                microsoft_benjamin_franklin, parentvue_husd,
-               powerschool_lts_parent, studentvue_husd, aeries_losal)
-=======
-from . import infinite_campus_student_ccsd, infinite_campus_parent_ccsd, infinite_campus_parent_gilbert, infinite_campus_parent_alac, infinite_campus_student_somerset, parentvue_husd, powerschool_lts_parent, studentvue_husd, infinite_campus_student_chandler, gps, microsoft_benjamin_franklin, infinite_campus_student_coral, infinite_campus_student_henderson, bghs_blackbaud, infinite_campus_parent_somerset, infinite_campus_student_pinecrest
->>>>>>> c7baacbb
+               powerschool_lts_parent, studentvue_husd, aeries_losal,
+               infinite_campus_student_coral, infinite_campus_student_henderson, 
+               bghs_blackbaud, infinite_campus_parent_somerset, 
+               infinite_campus_student_pinecrest)