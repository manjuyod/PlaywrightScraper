# -*- coding: utf-8 -*-
import asyncio
import argparse
import json
import re
import pathlib
import random
import sqlite3
import sys
from traceback import format_exception_only
<<<<<<< HEAD
from playwright.async_api import async_playwright
from scraper.portals import get_portal, LoginError
=======
from typing import Dict, List

from playwright.async_api import async_playwright  # type: ignore
from scraper.portals import get_portal  # type: ignore
>>>>>>> c7baacbb

DB_PATH = pathlib.Path(__file__).parent.parent / "config" / "students.db"

def _load_student_auth_map(conn: sqlite3.Connection) -> Dict[int, dict]:
    """
    Returns {StudentID -> {"type": AuthType, "answers": list[str]}}
    from student_auth where each row stores JSON in Answers.
    """
    cur = conn.cursor()
    cur.execute("SELECT StudentID, AuthType, Answers FROM student_auth")  # one row per student
    out: Dict[int, dict] = {}
    for sid, auth_type, answers_raw in cur.fetchall():
        try:
            answers = json.loads(answers_raw)
            if not isinstance(answers, list):
                raise ValueError("Answers JSON must be a list")
        except Exception:
            # fallback if someone stored CSV
            answers = [p.strip() for p in str(answers_raw).split(",") if p.strip()]
        out[sid] = {"type": auth_type, "answers": answers}
    return out

def get_students_from_db(franchise_id: int | None = None, student_id: int | None = None):
    """Return a list of student dicts to scrape.

    If student_id is provided, it takes precedence over franchise_id (and returns at most one row).
    """
    students_list = []
    try:
        with sqlite3.connect(DB_PATH) as conn:
            conn.row_factory = sqlite3.Row
            cur = conn.cursor()

            # load the picture map once per connection
            student_auth_map = _load_student_auth_map(conn)

            base = """
                SELECT ID, FirstName, P1Username, P1Password, portal, YearStart, YearEnd
                FROM Student
            """
            conditions = [
                "PasswordGood = 1",
                "(YearStart IS NULL OR date(YearStart) <= date('now'))",
                "(YearEnd   IS NULL OR date('now') <= date(YearEnd))",
            ]
            params: list = []

            if student_id is not None:
                conditions.append("ID = ?")
                params.append(student_id)
            elif franchise_id is not None:
                conditions.append("FranchiseID = ?")
                params.append(franchise_id)

            query = base + " WHERE " + " AND ".join(conditions)
            cur.execute(query, params)

            for row in cur.fetchall():
                # look up auth by StudentID (if present)
                auth = student_auth_map.get(row["ID"])  # -> {"type": "...", "answers": [...] } or None
                auth_images = auth["answers"] if auth and auth["type"] == "gps_pictograph" else None

                students_list.append(
                    {
                        "db_id": row["ID"],
                        "student_name": row["FirstName"],
                        "id": row["P1Username"],
                        "password": row["P1Password"],
                        "portal": row["portal"],
                        "auth_images": auth_images,  # only set when gps pictograph
                    }
                )

    except sqlite3.Error as e:
        print(f"Database error: {e}", file=sys.stderr)
        sys.exit(1)

    return students_list

def students(franchise_id: int | None = None, student_id: int | None = None):
    return get_students_from_db(franchise_id=franchise_id, student_id=student_id)


async def scrape_one(pw, student: dict):
    """Scrape a single student using the appropriate portal engine."""
    await asyncio.sleep(random.uniform(0, 1.0))
    browser_args = [
        "--no-sandbox",
        "--disable-dev-shm-usage",
        "--disable-gpu",
        "--disable-web-security",
        "--disable-features=VizDisplayCompositor",
    ]
    browser = await pw.chromium.launch(headless=False, args=browser_args)
    context = await browser.new_context()
    page = await context.new_page()
    page.set_default_timeout(15_000)
    page.set_default_navigation_timeout(15_000)

    Engine = get_portal(student["portal"])
    scraper = Engine(
        page,
        student["id"],
        student["password"],
        student_name=student.get("student_name"),
    )

    # Only GPS uses pictograph answers
    if student.get("auth_images") and student["portal"] == "gps":
        # safer than passing via __init__
        setattr(scraper, "auth_images", student["auth_images"])

    try:
        print(f"Starting login for {student['id']}")
        try:
            await scraper.login(first_name=student.get("student_name"))
        except Exception as e:
            raise LoginError(e)
        print(f"Login successful for {student['id']}, fetching grades…")
        grades = await scraper.fetch_grades()

        # Normalize payload so we always write top-level "parsed_grades"
        if isinstance(grades, dict) and "parsed_grades" in grades:
            parsed = grades["parsed_grades"]
        else:
            parsed = grades  # already a dict or list per engine

        # Optional raw_html handling if an engine returns it
        if isinstance(grades, dict) and "raw_html" in grades:
            out_dir = pathlib.Path("output/phase1totuples")
            out_dir.mkdir(parents=True, exist_ok=True)
            html_file = out_dir / f"{student['id']}_grades.html"
            html_file.write_text(grades["raw_html"], encoding="utf-8")
            # not included in final payload by design, but keeps debug artifact
        return {"db_id": student["db_id"], "id": student["id"], "parsed_grades": parsed}

    finally:
        await browser.close()


async def main(franchise_id: int | None = None, student_id: int | None = None):
    """Entry point for running the scraper over multiple students."""
    out_dir = pathlib.Path("output/phase1totuples")
    out_dir.mkdir(parents=True, exist_ok=True)
    out_file = out_dir / "grades.jsonl"

    student_list = students(franchise_id=franchise_id, student_id=student_id)
    if not student_list:
        if student_id is not None:
            print(f"No active student found with ID = {student_id}.")
        else:
            print("No active students found for the given filters.")
        return

    label = f"student_id={student_id}" if student_id is not None else f"franchise_id={franchise_id}" if franchise_id is not None else "all active"
    print(f"Found {len(student_list)} students to scrape ({label}).")

    success_count = 0
    error_count = 0
    with open(out_file, "w", encoding="utf-8") as f:
        async with async_playwright() as p:
            for student in student_list:
                try:
                    result = await scrape_one(p, student)
                    f.write(json.dumps(result) + "\n")
                    success_count += 1
                    print(f"SUCCESS: {student['id']}")
                except Exception as e:
                    # mark this student’s password as bad
                    if isinstance(e, LoginError):
                        with sqlite3.connect(DB_PATH) as conn:
                            cur = conn.cursor()
                            cur.execute(
                                "UPDATE Student SET PasswordGood = 0 WHERE ID = ?",
                                (student["db_id"],)
                            )
                            conn.commit()
                        print(f"[RUNNER] Invalid credentials for ID={student['db_id']}; PasswordGood set to 0")
                    # record the error in the JSONL for auditing
                    error_result = {
                        "student_id": student["id"],
                        "error": f"{type(e).__name__}: {e}",
                        "traceback": format_exception_only(type(e), e)
                    }
                    f.write(json.dumps(error_result) + "\n")
                    error_count += 1
                    print(f"ERROR: {student['id']} (details in grades.jsonl)")
    print(f"\nScraping complete! Results saved to {out_file}")
    print(f"Successfully processed {success_count} students")
    print(f"Errors encountered: {error_count}")
    print("Script finished.")


if __name__ == "__main__":
    parser = argparse.ArgumentParser(description="Scrape student grades.")
    parser.add_argument(
        "-f", "--franchise-id",
        type=int,
        help="Only scrape students for a specific FranchiseID."
    )
    parser.add_argument(
        "-s", "--student-id",
        type=int,
        help="Scrape a single student by database ID. Takes precedence over --franchise-id."
    )
    args = parser.parse_args()
    asyncio.run(main(franchise_id=args.franchise_id, student_id=args.student_id))<|MERGE_RESOLUTION|>--- conflicted
+++ resolved
@@ -8,15 +8,9 @@
 import sqlite3
 import sys
 from traceback import format_exception_only
-<<<<<<< HEAD
 from playwright.async_api import async_playwright
 from scraper.portals import get_portal, LoginError
-=======
 from typing import Dict, List
-
-from playwright.async_api import async_playwright  # type: ignore
-from scraper.portals import get_portal  # type: ignore
->>>>>>> c7baacbb
 
 DB_PATH = pathlib.Path(__file__).parent.parent / "config" / "students.db"
 
